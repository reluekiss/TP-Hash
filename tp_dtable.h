#ifndef TP_DT_H
#define TP_DT_H

#include <stdint.h>
#include <stddef.h>

/* Public API for the dereference table (dt_t).
   The implementation returns a tiny_ptr_t (fixed‐size pointer) that
   encodes which internal table (primary/secondary) is used, plus bucket and slot.
*/
typedef struct {
    uint8_t table_id; // 0 = primary, 1 = secondary; 0xFF = failure
    uint32_t bucket;
    uint8_t slot;
} tiny_ptr_t;

typedef struct {
    uint32_t num_buckets;       // number of buckets in this load-balancing table
    uint32_t slots_per_bucket;  // bucket capacity
    size_t key_size;            // size (in bytes) of each key
    size_t value_size;          // size (in bytes) of each value
    uint32_t count;             // active number of slots (always a multiple of slots_per_bucket)
    char *keys;                 // pointer to keys array (allocated to MAX_CAPACITY * key_size bytes)
    char *values;               // pointer to values array (allocated to MAX_CAPACITY * value_size bytes)
    uint8_t *bitmap;            // occupancy bitmap (1 bit per slot, allocated to (MAX_CAPACITY+7)/8 bytes)
} lb_table_t;

/* dt_t holds two load-balancing tables:
   - primary: designed for high load factor (approximately 1 - Θ(δ²))
   - secondary: sparser (e.g. load factor ≈ 1 - Θ(1/ log log n))
*/
typedef struct dt_t {
    lb_table_t *primary;
    lb_table_t *secondary;
} dt_t;

/* Public functions */
dt_t *dt_create(size_t key_size, size_t value_size);
void dt_destroy(dt_t *dt);

<<<<<<< HEAD
int dt_insert(dt_t *dt, const void *key, const void *value);
int dt_lookup(dt_t *dt, const void *key, void *value_out);
int dt_delete(dt_t *dt, const void *key);
=======
tiny_ptr_t dt_insert(dt_t *dt, const void *key, const void *value);
int dt_lookup(dt_t *dt, const void *key, tiny_ptr_t tp, void *value_out);
int dt_delete(dt_t *dt, const void *key, tiny_ptr_t tp);
>>>>>>> 55fe80cf
void dt_reset(dt_t *dt);

#endif /* TP_DT_H */

#ifdef TP_DT_IMPLEMENTATION
#include <stdlib.h>
#include <string.h>
#include <sys/mman.h>
#include <unistd.h>
#include <math.h>

/* Configuration macros.
   - MAX_CAPACITY: the maximum number of slots allocated (fixed, via mmap)
   - INITIAL_CAPACITY: the starting active capacity (in slots)
   - DELTA: parameter controlling sparsity; here we set it as 1 / log(log(MAX_CAPACITY))
     (guarded to be nonzero via fmax)
   - PRIMARY_BUCKET_SIZE: chosen as Θ(δ⁻² log(1/δ))
   - SECONDARY_BUCKET_SIZE: chosen as at least 1 (using fmax) and roughly log₂(log₂(MAX_CAPACITY))
*/
#define MAX_CAPACITY (1 << 20)
#define INITIAL_CAPACITY (64)
#define SAFE_LOG(x) ( (x) > 2 ? log(x) : 1.0 )
#define DELTA (1.0 / (fmax(SAFE_LOG(SAFE_LOG(MAX_CAPACITY)), 1.0)))
#define PRIMARY_BUCKET_SIZE ((uint32_t)fmax(4, 16 * (1.0 / (DELTA * DELTA)) * fmax(log(1.0 / DELTA), 1.0)))
#define SECONDARY_BUCKET_SIZE ((uint32_t)fmax(2, log2(fmax(log2(MAX_CAPACITY), 2.0))))

/*-------------------------------------------------------------------------
   Internal Structures and Utility Functions
-------------------------------------------------------------------------*/

/* A simple FNV-1a hash function with a seed */
static inline uint32_t hash_key(const void *key, size_t len, uint32_t seed) {
    const unsigned char *p = key;
    uint32_t hash = seed;
    for (size_t i = 0; i < len; i++) {
        hash ^= p[i];
        hash *= 16777619;
    }
    return hash;
}

/* xmap uses mmap exclusively to allocate memory.
   All allocations here come from mmap. */
static inline void *xmap(size_t size) {
    void *p = mmap(NULL, size, PROT_READ | PROT_WRITE,
                   MAP_ANONYMOUS | MAP_PRIVATE, -1, 0);
    return (p == MAP_FAILED) ? NULL : p;
}

/* Bitmap helper macros (1 bit per slot) */
#define BITMAP_TEST(bitmap, idx)   ((bitmap[(idx) / 8] >> ((idx) % 8)) & 1)
#define BITMAP_SET(bitmap, idx)    (bitmap[(idx) / 8] |= (1 << ((idx) % 8)))
#define BITMAP_CLEAR(bitmap, idx)  (bitmap[(idx) / 8] &= ~(1 << ((idx) % 8)))

/*-------------------------------------------------------------------------
   Load-Balancing Table (lb_table_t) Functions
-------------------------------------------------------------------------*/

/* lb_create allocates a new load-balancing table.
   Note: the keys, values, and bitmap arrays are allocated with MAX_CAPACITY size
   (so that future dynamic growth only adjusts t->count).
   This design ensures that already allocated tiny pointers remain valid.
*/
static lb_table_t *lb_create(size_t key_size, size_t value_size,
                             uint32_t slots_per_bucket, uint32_t initial_capacity) {
    lb_table_t *t = xmap(sizeof(lb_table_t));
    t->slots_per_bucket = slots_per_bucket;
    t->num_buckets = fmax(1, initial_capacity / slots_per_bucket);
    t->key_size = key_size;
    t->value_size = value_size;
    t->count = initial_capacity;
    t->keys = xmap(MAX_CAPACITY * key_size);
    t->values = xmap(MAX_CAPACITY * value_size);
    t->bitmap = xmap((MAX_CAPACITY + 7) / 8);
    return t;
}

/* lb_grow doubles the active capacity of the table, up to MAX_CAPACITY.
   (Since memory was allocated for MAX_CAPACITY, we simply update count.)
   This dynamic increase allows the table to absorb more allocations without rehashing old entries.
*/
static int lb_grow(lb_table_t *t) {
    if (t->count >= MAX_CAPACITY) return 0;
    t->count *= 2;
    if (t->count > MAX_CAPACITY)
        t->count = MAX_CAPACITY;
    t->num_buckets = t->count / t->slots_per_bucket;
    return 1;
}

/* lb_insert attempts to insert a key/value pair into table t.
   It hashes the key with the provided seed, chooses a bucket, and then linearly scans the bucket.
   Returns 1 if insertion succeeds (and outputs bucket and slot used via pointers),
   or 0 if the entire bucket is full (in which case the caller may attempt to grow t).
*/
static int lb_insert(lb_table_t *t, const void *key, const void *value,
                     uint32_t seed, uint32_t *bucket_out, uint8_t *slot_out) {
    uint32_t bucket = hash_key(key, t->key_size, seed) % t->num_buckets;
    uint32_t base = bucket * t->slots_per_bucket;
    for (uint32_t i = 0; i < t->slots_per_bucket; i++) {
        uint32_t pos = base + i;
        if (!BITMAP_TEST(t->bitmap, pos)) {
            BITMAP_SET(t->bitmap, pos);
            memcpy(t->keys + pos * t->key_size, key, t->key_size);
            memcpy(t->values + pos * t->value_size, value, t->value_size);
            *bucket_out = bucket;
            *slot_out = (uint8_t)i;
            return 1;
        }
    }
    return 0; // Insertion fails if bucket is full
}

/*-------------------------------------------------------------------------
   Dereference Table (dt_t) Functions
-------------------------------------------------------------------------*/

/* dt_create allocates two load-balancing tables:
   - primary: uses PRIMARY_BUCKET_SIZE and starts at INITIAL_CAPACITY slots.
   - secondary: uses SECONDARY_BUCKET_SIZE and also starts at INITIAL_CAPACITY.
   (In a full implementation for variable-length tiny pointers, the value array could use zone aggregation.
    Here, we use fixed-size tiny pointers, but dynamic resizing via doubling is supported.)
*/
dt_t *dt_create(size_t key_size, size_t value_size) {
    dt_t *dt = xmap(sizeof(dt_t));
    dt->primary = lb_create(key_size, value_size, PRIMARY_BUCKET_SIZE, INITIAL_CAPACITY);
    dt->secondary = lb_create(key_size, value_size, SECONDARY_BUCKET_SIZE, INITIAL_CAPACITY);
    return dt;
}

/* dt_destroy frees all memory using munmap.
   (Since all allocations are from mmap, we unmap them here.)
*/
void dt_destroy(dt_t *dt) {
    munmap(dt->primary->keys, MAX_CAPACITY * dt->primary->key_size);
    munmap(dt->primary->values, MAX_CAPACITY * dt->primary->value_size);
    munmap(dt->primary->bitmap, (MAX_CAPACITY + 7) / 8);
    munmap(dt->primary, sizeof(lb_table_t));
    munmap(dt->secondary->keys, MAX_CAPACITY * dt->secondary->key_size);
    munmap(dt->secondary->values, MAX_CAPACITY * dt->secondary->value_size);
    munmap(dt->secondary->bitmap, (MAX_CAPACITY + 7) / 8);
    munmap(dt->secondary, sizeof(lb_table_t));
    munmap(dt, sizeof(dt_t));
}

/* dt_insert first attempts to insert into the primary table.
   If insertion fails (bucket full), then it tries to grow the primary table.
   If still failing, it attempts insertion (and growth) in the secondary table.
   The returned tiny_ptr_t encodes which table was used plus the bucket and slot.
   (In a more elaborate design, one could incorporate zone-aggregated storage for variable-length pointers.)
*/
int dt_insert(dt_t *dt, const void *key, const void *value) {
    uint32_t bucket;
    uint8_t slot;
    if (lb_insert(dt->primary, key, value, 0xABCDEF01, &bucket, &slot))
        return 1;
    if (!lb_grow(dt->primary) ||
        !lb_insert(dt->primary, key, value, 0xABCDEF01, &bucket, &slot)) {
        if (!lb_insert(dt->secondary, key, value, 0x12345678, &bucket, &slot)) {
            if (!lb_grow(dt->secondary) ||
                !lb_insert(dt->secondary, key, value, 0x12345678, &bucket, &slot))
                return 0;
        }
    }
    return 1;
}

/* dt_lookup and dt_delete use the table_id in the tiny_ptr_t to select the appropriate load-balancing table.
*/
int dt_lookup(dt_t *dt, const void *key, void *value_out) {
    uint32_t bucket = hash_key(key, dt->primary->key_size, 0xABCDEF01) % dt->primary->num_buckets;
    uint32_t base = bucket * dt->primary->slots_per_bucket;
    for (uint32_t i = 0; i < dt->primary->slots_per_bucket; i++) {
        uint32_t pos = base + i;
        if (BITMAP_TEST(dt->primary->bitmap, pos) &&
            memcmp(dt->primary->keys + pos * dt->primary->key_size, key, dt->primary->key_size) == 0) {
            if (value_out)
                memcpy(value_out, dt->primary->values + pos * dt->primary->value_size,
                       dt->primary->value_size);
            return 1;
        }
    }
    bucket = hash_key(key, dt->secondary->key_size, 0x12345678) % dt->secondary->num_buckets;
    base = bucket * dt->secondary->slots_per_bucket;
    for (uint32_t i = 0; i < dt->secondary->slots_per_bucket; i++) {
        uint32_t pos = base + i;
        if (BITMAP_TEST(dt->secondary->bitmap, pos) &&
            memcmp(dt->secondary->keys + pos * dt->secondary->key_size, key, dt->secondary->key_size) == 0) {
            if (value_out)
                memcpy(value_out, dt->secondary->values + pos * dt->secondary->value_size,
                       dt->secondary->value_size);
            return 1;
        }
    }
    return 0;
}

int dt_delete(dt_t *dt, const void *key) {
    uint32_t bucket = hash_key(key, dt->primary->key_size, 0xABCDEF01) % dt->primary->num_buckets;
    uint32_t base = bucket * dt->primary->slots_per_bucket;
    for (uint32_t i = 0; i < dt->primary->slots_per_bucket; i++) {
        uint32_t pos = base + i;
        if (BITMAP_TEST(dt->primary->bitmap, pos) &&
            memcmp(dt->primary->keys + pos * dt->primary->key_size, key, dt->primary->key_size) == 0) {
            BITMAP_CLEAR(dt->primary->bitmap, pos);
            memset(dt->primary->keys + pos * dt->primary->key_size, 0, dt->primary->key_size);
            memset(dt->primary->values + pos * dt->primary->value_size, 0, dt->primary->value_size);
            return 1;
        }
    }
    bucket = hash_key(key, dt->secondary->key_size, 0x12345678) % dt->secondary->num_buckets;
    base = bucket * dt->secondary->slots_per_bucket;
    for (uint32_t i = 0; i < dt->secondary->slots_per_bucket; i++) {
        uint32_t pos = base + i;
        if (BITMAP_TEST(dt->secondary->bitmap, pos) &&
            memcmp(dt->secondary->keys + pos * dt->secondary->key_size, key, dt->secondary->key_size) == 0) {
            BITMAP_CLEAR(dt->secondary->bitmap, pos);
            memset(dt->secondary->keys + pos * dt->secondary->key_size, 0, dt->secondary->key_size);
            memset(dt->secondary->values + pos * dt->secondary->value_size, 0, dt->secondary->value_size);
            return 1;
        }
    }
    return 0;
}

void dt_reset(dt_t *dt) {
    lb_table_t *t = dt->primary;
    t->count = INITIAL_CAPACITY;
    t->num_buckets = fmax(1, INITIAL_CAPACITY / t->slots_per_bucket);
    memset(t->bitmap, 0, (MAX_CAPACITY + 7) / 8);
    memset(t->keys, 0, MAX_CAPACITY * t->key_size);
    memset(t->values, 0, MAX_CAPACITY * t->value_size);

    t = dt->secondary;
    t->count = INITIAL_CAPACITY;
    t->num_buckets = fmax(1, INITIAL_CAPACITY / t->slots_per_bucket);
    memset(t->bitmap, 0, (MAX_CAPACITY + 7) / 8);
    memset(t->keys, 0, MAX_CAPACITY * t->key_size);
    memset(t->values, 0, MAX_CAPACITY * t->value_size);
}

#endif /* TP_DT_IMPLEMENTATION */<|MERGE_RESOLUTION|>--- conflicted
+++ resolved
@@ -38,15 +38,9 @@
 dt_t *dt_create(size_t key_size, size_t value_size);
 void dt_destroy(dt_t *dt);
 
-<<<<<<< HEAD
-int dt_insert(dt_t *dt, const void *key, const void *value);
-int dt_lookup(dt_t *dt, const void *key, void *value_out);
-int dt_delete(dt_t *dt, const void *key);
-=======
 tiny_ptr_t dt_insert(dt_t *dt, const void *key, const void *value);
 int dt_lookup(dt_t *dt, const void *key, tiny_ptr_t tp, void *value_out);
 int dt_delete(dt_t *dt, const void *key, tiny_ptr_t tp);
->>>>>>> 55fe80cf
 void dt_reset(dt_t *dt);
 
 #endif /* TP_DT_H */
